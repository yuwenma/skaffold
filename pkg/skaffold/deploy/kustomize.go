--- conflicted
+++ resolved
@@ -211,24 +211,7 @@
 	if err != nil {
 		return err
 	}
-
-<<<<<<< HEAD
-	manifestOut := out
-	if filepath != "" {
-		f, err := os.OpenFile(filepath, os.O_WRONLY|os.O_CREATE|os.O_TRUNC, 0666)
-		if err != nil {
-			return fmt.Errorf("opening file for writing manifests: %w", err)
-		}
-		defer f.Close()
-		f.WriteString(manifests.String() + "\n")
-		return nil
-	}
-
-	fmt.Fprintln(manifestOut, manifests.String())
-	return nil
-=======
 	return outputRenderedManifests(manifests.String(), filepath, out)
->>>>>>> 59fb6ff2
 }
 
 // UnmarshalYAML implements JSON unmarshalling by reading an inline yaml fragment.
