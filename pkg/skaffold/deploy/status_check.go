/*
Copyright 2019 The Skaffold Authors

Licensed under the Apache License, Version 2.0 (the "License");
you may not use this file except in compliance with the License.
You may obtain a copy of the License at

    http://www.apache.org/licenses/LICENSE-2.0

Unless required by applicable law or agreed to in writing, software
distributed under the License is distributed on an "AS IS" BASIS,
WITHOUT WARRANTIES OR CONDITIONS OF ANY KIND, either express or implied.
See the License for the specific language governing permissions and
limitations under the License.
*/

package deploy

import (
	"context"
	"fmt"
	"io"
	"strings"
	"sync"
	"sync/atomic"
	"time"

	"github.com/GoogleContainerTools/skaffold/pkg/skaffold/color"
	"github.com/pkg/errors"
	"github.com/sirupsen/logrus"
	metav1 "k8s.io/apimachinery/pkg/apis/meta/v1"
	"k8s.io/client-go/kubernetes"

	"github.com/GoogleContainerTools/skaffold/pkg/skaffold/kubectl"
	pkgkubernetes "github.com/GoogleContainerTools/skaffold/pkg/skaffold/kubernetes"
	"github.com/GoogleContainerTools/skaffold/pkg/skaffold/runner/runcontext"
)

var (
	defaultStatusCheckDeadline = time.Duration(10) * time.Minute

	// Poll period for checking set to 100 milliseconds
	defaultPollPeriodInMilliseconds = 100

	// For testing
	executeRolloutStatus = getRollOutStatus
)

const (
	tabHeader = " -"
)

type counter struct {
	total     int
	processed int
}

func StatusCheck(ctx context.Context, defaultLabeller *DefaultLabeller, runCtx *runcontext.RunContext, out io.Writer) error {
	client, err := pkgkubernetes.Client()
	if err != nil {
		return errors.Wrap(err, "getting kubernetes cli")
	}

	deadline := getDeadline(runCtx.Cfg.Deploy.StatusCheckDeadlineSeconds)

	dMap, err := getDeployments(client, runCtx.Opts.Namespace, defaultLabeller, deadline)
	if err != nil {
		return errors.Wrap(err, "could not fetch deployments")
	}

	wg := sync.WaitGroup{}
	// Its safe to use sync.Map without locks here as each subroutine adds a different key to the map.
	syncMap := &sync.Map{}

	c := newCounter(len(dMap))

	for dName, deadlineDuration := range dMap {
		wg.Add(1)
		go func(dName string, deadlineDuration time.Duration) {
			defer wg.Done()
<<<<<<< HEAD
			err := pollDeploymentRolloutStatus(ctx, kubectl.NewFromRunContext(runCtx), dName, deadlineDuration)
			syncMap.Store(dName, err)
			c.increment(1)
			printStatusCheckSummary(dName, c, err, out)
=======
			err := pollDeploymentRolloutStatus(ctx, kubeCtl, dName, deadlineDuration)
			syncMap.Store(dName, err)
>>>>>>> 9d0fcd62
		}(dName, deadlineDuration)
	}

	// Wait for all deployment status to be fetched
	wg.Wait()
	return getSkaffoldDeployStatus(syncMap)
}

func getDeployments(client kubernetes.Interface, ns string, l *DefaultLabeller, deadlineDuration time.Duration) (map[string]time.Duration, error) {
	deps, err := client.AppsV1().Deployments(ns).List(metav1.ListOptions{
		LabelSelector: l.RunIDKeyValueString(),
	})
	if err != nil {
		return nil, errors.Wrap(err, "could not fetch deployments")
	}

	depMap := map[string]time.Duration{}

	for _, d := range deps.Items {
		var deadline time.Duration
		if d.Spec.ProgressDeadlineSeconds == nil || *d.Spec.ProgressDeadlineSeconds > int32(deadlineDuration.Seconds()) {
			deadline = deadlineDuration
		} else {
			deadline = time.Duration(*d.Spec.ProgressDeadlineSeconds) * time.Second
		}
		depMap[d.Name] = deadline
	}

	return depMap, nil
}

func pollDeploymentRolloutStatus(ctx context.Context, k *kubectl.CLI, dName string, deadline time.Duration) error {
	pollDuration := time.Duration(defaultPollPeriodInMilliseconds) * time.Millisecond
	// Add poll duration to account for one last attempt after progressDeadlineSeconds.
	timeoutContext, cancel := context.WithTimeout(ctx, deadline+pollDuration)
	logrus.Debugf("checking rollout status %s", dName)
	defer cancel()
	for {
		select {
		case <-timeoutContext.Done():
			return errors.Wrap(timeoutContext.Err(), fmt.Sprintf("deployment rollout status could not be fetched within %v", deadline))
		case <-time.After(pollDuration):
			status, err := executeRolloutStatus(timeoutContext, k, dName)
			if err != nil || strings.Contains(status, "successfully rolled out") {
				return err
			}
		}
	}
}

func getSkaffoldDeployStatus(m *sync.Map) error {
	var errorStrings []string
	m.Range(func(k, v interface{}) bool {
		if t, ok := v.(error); ok {
			errorStrings = append(errorStrings, fmt.Sprintf("deployment %s failed due to %s", k, t.Error()))
		}
		return true
	})

	if len(errorStrings) == 0 {
		return nil
	}
	return fmt.Errorf("following deployments are not stable:\n%s", strings.Join(errorStrings, "\n"))
}

func getRollOutStatus(ctx context.Context, k *kubectl.CLI, dName string) (string, error) {
	b, err := k.RunOut(ctx, "rollout", "status", "deployment", dName, "--watch=false")
	return string(b), err
}

func getDeadline(d int) time.Duration {
	if d > 0 {
		return time.Duration(d) * time.Second
	}
	return defaultStatusCheckDeadline
}

func printStatusCheckSummary(dName string, c *counter, err error, out io.Writer) {
	status := fmt.Sprintf("%s deployment/%s", tabHeader, dName)
	if err != nil {
		status = fmt.Sprintf("%s failed.%s Error: %s.",
			status,
			trimNewLine(c.getPendingMessage()),
			trimNewLine(err.Error()),
		)
	} else {
		status = fmt.Sprintf("%s is ready.%s", status, c.getPendingMessage())
	}
	color.Default.Fprintln(out, status)
}

func (c *counter) getPendingMessage() string {
	if pending := c.pending(); pending > 0 {
		return fmt.Sprintf(" [%d/%d deployment(s) still processed]", pending, c.total)
	}
	return ""
}

func trimNewLine(msg string) string {
	return strings.TrimSuffix(msg, "\n")
}

func newCounter(i int) *counter {
	return &counter{
		total: i,
	}
}

func (c *counter) increment(i int) {
	i32 := int32(c.processed)
	c.processed = int(atomic.AddInt32(&i32, 1))
}

func (c *counter) pending() int {
	return c.total - c.processed
}<|MERGE_RESOLUTION|>--- conflicted
+++ resolved
@@ -78,15 +78,10 @@
 		wg.Add(1)
 		go func(dName string, deadlineDuration time.Duration) {
 			defer wg.Done()
-<<<<<<< HEAD
 			err := pollDeploymentRolloutStatus(ctx, kubectl.NewFromRunContext(runCtx), dName, deadlineDuration)
 			syncMap.Store(dName, err)
-			c.increment(1)
+			c.markProcessed()
 			printStatusCheckSummary(dName, c, err, out)
-=======
-			err := pollDeploymentRolloutStatus(ctx, kubeCtl, dName, deadlineDuration)
-			syncMap.Store(dName, err)
->>>>>>> 9d0fcd62
 		}(dName, deadlineDuration)
 	}
 
@@ -195,7 +190,7 @@
 	}
 }
 
-func (c *counter) increment(i int) {
+func (c *counter) markProcessed() {
 	i32 := int32(c.processed)
 	c.processed = int(atomic.AddInt32(&i32, 1))
 }
