--- conflicted
+++ resolved
@@ -22,11 +22,8 @@
 	"errors"
 	"fmt"
 	"io"
-<<<<<<< HEAD
+	"io/ioutil"
 	"os"
-=======
-	"io/ioutil"
->>>>>>> fddc9544
 	"strings"
 
 	"github.com/segmentio/textio"
@@ -54,11 +51,8 @@
 	defaultRepo        *string
 	kubectl            deploy.CLI
 	insecureRegistries map[string]bool
-<<<<<<< HEAD
+	addSkaffoldLabels  bool
 	skipRender         bool
-=======
-	addSkaffoldLabels  bool
->>>>>>> fddc9544
 }
 
 // NewKubectlDeployer returns a new KubectlDeployer for a DeployConfig filled
@@ -75,11 +69,8 @@
 			ForceDeploy: runCtx.Opts.Force,
 		},
 		insecureRegistries: runCtx.InsecureRegistries,
-<<<<<<< HEAD
+		addSkaffoldLabels:  runCtx.Opts.AddSkaffoldLabels,
 		skipRender:         runCtx.Opts.SkipRender,
-=======
-		addSkaffoldLabels:  runCtx.Opts.AddSkaffoldLabels,
->>>>>>> fddc9544
 	}
 }
 
@@ -93,18 +84,14 @@
 // runs `kubectl apply` on those manifests
 func (k *KubectlDeployer) Deploy(ctx context.Context, out io.Writer, builds []build.Artifact, labellers []Labeller) *Result {
 	event.DeployInProgress()
-<<<<<<< HEAD
+
 	var manifests deploy.ManifestList
 	var err error
 	if k.skipRender {
 		manifests, err = k.readManifests(ctx)
 	} else {
-		manifests, err = k.renderManifests(ctx, out, builds, labellers)
-	}
-=======
-
-	manifests, err := k.renderManifests(ctx, out, builds, labellers, false)
->>>>>>> fddc9544
+		manifests, err := k.renderManifests(ctx, out, builds, labellers, false)
+	}
 	if err != nil {
 		event.DeployFailed(err)
 		return NewDeployErrorResult(err)
@@ -193,12 +180,10 @@
 			hasURLManifest = true
 		}
 	}
+
 	if len(manifests) == 0 {
 		return deploy.ManifestList{}, nil
 	}
-<<<<<<< HEAD
-	return k.kubectl.ReadManifests(ctx, manifests)
-=======
 
 	if !offline {
 		return k.kubectl.ReadManifests(ctx, manifests)
@@ -219,7 +204,6 @@
 		manifestList.Append(manifestFileContent)
 	}
 	return manifestList, nil
->>>>>>> fddc9544
 }
 
 // readRemoteManifests will try to read manifests from the given kubernetes
