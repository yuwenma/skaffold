--- conflicted
+++ resolved
@@ -22,10 +22,6 @@
 package transport
 
 import (
-<<<<<<< HEAD
-	"bytes"
-=======
->>>>>>> cdffdadf
 	"context"
 	"errors"
 	"fmt"
@@ -143,14 +139,8 @@
 	ctx         context.Context
 	ctxDone     <-chan struct{} // cache of ctx.Done() (for performance).
 	recv        *recvBuffer
-<<<<<<< HEAD
-	last        *bytes.Buffer // Stores the remaining data in the previous calls.
-	err         error
-	freeBuffer  func(*bytes.Buffer)
-=======
 	last        []byte // Stores the remaining data in the previous calls.
 	err         error
->>>>>>> cdffdadf
 }
 
 // Read reads the next len(p) bytes from last. If last is drained, it tries to
@@ -160,20 +150,10 @@
 	if r.err != nil {
 		return 0, r.err
 	}
-<<<<<<< HEAD
-	if r.last != nil {
-		// Read remaining data left in last call.
-		copied, _ := r.last.Read(p)
-		if r.last.Len() == 0 {
-			r.freeBuffer(r.last)
-			r.last = nil
-		}
-=======
 	if r.last != nil && len(r.last) > 0 {
 		// Read remaining data left in last call.
 		copied := copy(p, r.last)
 		r.last = r.last[copied:]
->>>>>>> cdffdadf
 		return copied, nil
 	}
 	if r.closeStream != nil {
@@ -190,8 +170,6 @@
 		return 0, ContextErr(r.ctx.Err())
 	case m := <-r.recv.get():
 		return r.readAdditional(m, p)
-<<<<<<< HEAD
-=======
 	}
 }
 
@@ -213,7 +191,6 @@
 	r.recv.load()
 	if m.err != nil {
 		return 0, m.err
->>>>>>> cdffdadf
 	}
 	copied := copy(p, m.data)
 	r.last = m.data[copied:]
